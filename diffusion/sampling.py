import torch
from tqdm.auto import trange

from . import utils


# DDPM/DDIM sampling


@torch.no_grad()
def sample(model, x, steps, eta, extra_args, callback=None):
    """Draws samples from a model given starting noise."""
    ts = x.new_ones([x.shape[0]])

    # Create the noise schedule
    alphas, sigmas = utils.t_to_alpha_sigma(steps)

    # The sampling loop
    for i in trange(len(steps), disable=None):

        # Get the model output (v, the predicted velocity)
        with torch.cuda.amp.autocast():
            v = model(x, ts * steps[i], **extra_args).float()

        # Predict the noise and the denoised image
        pred = x * alphas[i] - v * sigmas[i]
        eps = x * sigmas[i] + v * alphas[i]

        # Call the callback
        if callback is not None:
            callback({"x": x, "i": i, "t": steps[i], "v": v, "pred": pred})

        # If we are not on the last timestep, compute the noisy image for the
        # next timestep.
        if i < len(steps) - 1:
            # If eta > 0, adjust the scaling factor for the predicted noise
            # downward according to the amount of additional noise to add
            ddim_sigma = (
                eta * (sigmas[i + 1] ** 2 / sigmas[i] ** 2).sqrt() * (1 - alphas[i] ** 2 / alphas[i + 1] ** 2).sqrt()
            )
            adjusted_sigma = (sigmas[i + 1] ** 2 - ddim_sigma**2).sqrt()

            # Recombine the predicted noise and predicted denoised image in the
            # correct proportions for the next step
            x = pred * alphas[i + 1] + eps * adjusted_sigma

            # Add the correct amount of fresh noise
            if eta:
                x += torch.randn_like(x) * ddim_sigma

    # If we are on the last timestep, output the denoised image
    return pred


@torch.no_grad()
def cond_sample(model, x, steps, eta, extra_args, cond_fn, callback=None):
    """Draws guided samples from a model given starting noise."""
    ts = x.new_ones([x.shape[0]])

    # Create the noise schedule
    alphas, sigmas = utils.t_to_alpha_sigma(steps)

    # The sampling loop
    for i in trange(len(steps), disable=None):

        # Get the model output
        with torch.enable_grad():
            x = x.detach().requires_grad_()
            with torch.cuda.amp.autocast():
                v = model(x, ts * steps[i], **extra_args)

            pred = x * alphas[i] - v * sigmas[i]

            # Call the callback
            if callback is not None:
                callback({"x": x, "i": i, "t": steps[i], "v": v.detach(), "pred": pred.detach()})

            if steps[i] < 1:
                cond_grad = cond_fn(x, ts * steps[i], pred, **extra_args).detach()
                v = v.detach() - cond_grad * (sigmas[i] / alphas[i])
            else:
                v = v.detach()

        # Predict the noise and the denoised image
        pred = x * alphas[i] - v * sigmas[i]
        eps = x * sigmas[i] + v * alphas[i]

        # If we are not on the last timestep, compute the noisy image for the
        # next timestep.
        if i < len(steps) - 1:
            # If eta > 0, adjust the scaling factor for the predicted noise
            # downward according to the amount of additional noise to add
            ddim_sigma = (
                eta * (sigmas[i + 1] ** 2 / sigmas[i] ** 2).sqrt() * (1 - alphas[i] ** 2 / alphas[i + 1] ** 2).sqrt()
            )
            adjusted_sigma = (sigmas[i + 1] ** 2 - ddim_sigma**2).sqrt()

            # Recombine the predicted noise and predicted denoised image in the
            # correct proportions for the next step
            x = pred * alphas[i + 1] + eps * adjusted_sigma

            # Add the correct amount of fresh noise
            if eta:
                x += torch.randn_like(x) * ddim_sigma

    # If we are on the last timestep, output the denoised image
    return pred


@torch.no_grad()
def reverse_sample(model, x, steps, extra_args, callback=None):
    """Finds a starting latent that would produce the given image with DDIM
    (eta=0) sampling."""
    ts = x.new_ones([x.shape[0]])

    # Create the noise schedule
    alphas, sigmas = utils.t_to_alpha_sigma(steps)

    # The sampling loop
    for i in trange(len(steps) - 1, disable=None):

        # Get the model output (v, the predicted velocity)
        with torch.cuda.amp.autocast():
            v = model(x, ts * steps[i], **extra_args).float()

        # Predict the noise and the denoised image
        pred = x * alphas[i] - v * sigmas[i]
        eps = x * sigmas[i] + v * alphas[i]

        # Call the callback
        if callback is not None:
            callback({"x": x, "i": i, "t": steps[i], "v": v, "pred": pred})

        # Recombine the predicted noise and predicted denoised image in the
        # correct proportions for the next step
        x = pred * alphas[i + 1] + eps * sigmas[i + 1]

    return x


# PNDM sampling (see https://openreview.net/pdf?id=PlKWVd2yBkY)


def make_eps_model_fn(model):
    def eps_model_fn(x, t, **extra_args):
        alphas, sigmas = utils.t_to_alpha_sigma(t)
        v = model(x, t, **extra_args)
        eps = x * sigmas[:, None, None, None] + v * alphas[:, None, None, None]
        return eps

    return eps_model_fn


def make_autocast_model_fn(model, enabled=True):
    def autocast_model_fn(*args, **kwargs):
        with torch.cuda.amp.autocast(enabled):
            return model(*args, **kwargs).float()

    return autocast_model_fn


def transfer(x, eps, t_1, t_2):
    alphas, sigmas = utils.t_to_alpha_sigma(t_1)
    next_alphas, next_sigmas = utils.t_to_alpha_sigma(t_2)
    pred = (x - eps * sigmas[:, None, None, None]) / alphas[:, None, None, None]
    x = pred * next_alphas[:, None, None, None] + eps * next_sigmas[:, None, None, None]
    return x, pred


def prk_step(model, x, t_1, t_2, extra_args):
    eps_model_fn = make_eps_model_fn(model)
    t_mid = (t_2 + t_1) / 2
    eps_1 = eps_model_fn(x, t_1, **extra_args)
    x_1, _ = transfer(x, eps_1, t_1, t_mid)
    eps_2 = eps_model_fn(x_1, t_mid, **extra_args)
    x_2, _ = transfer(x, eps_2, t_1, t_mid)
    eps_3 = eps_model_fn(x_2, t_mid, **extra_args)
    x_3, _ = transfer(x, eps_3, t_1, t_2)
    eps_4 = eps_model_fn(x_3, t_2, **extra_args)
    eps_prime = (eps_1 + 2 * eps_2 + 2 * eps_3 + eps_4) / 6
    x_new, pred = transfer(x, eps_prime, t_1, t_2)
    return x_new, eps_prime, pred


def plms_step(model, x, old_eps, t_1, t_2, extra_args):
    eps_model_fn = make_eps_model_fn(model)
    eps = eps_model_fn(x, t_1, **extra_args)
    eps_prime = (55 * eps - 59 * old_eps[-1] + 37 * old_eps[-2] - 9 * old_eps[-3]) / 24
    x_new, _ = transfer(x, eps_prime, t_1, t_2)
    _, pred = transfer(x, eps, t_1, t_2)
    return x_new, eps, pred


@torch.no_grad()
def prk_sample(model, x, steps, extra_args, is_reverse=False, callback=None):
    """Draws samples from a model given starting noise using fourth-order
    Pseudo Runge-Kutta."""
    ts = x.new_ones([x.shape[0]])
    model_fn = make_autocast_model_fn(model)
    if not is_reverse:
        steps = torch.cat([steps, steps.new_zeros([1])])
    for i in trange(len(steps) - 1, disable=None):
        x, _, pred = prk_step(model_fn, x, steps[i] * ts, steps[i + 1] * ts, extra_args)
        if callback is not None:
            callback({"x": x, "i": i, "t": steps[i], "pred": pred})
    return x


@torch.no_grad()
def plms_sample(model, x, steps, extra_args, is_reverse=False, callback=None):
    """Draws samples from a model given starting noise using fourth order
    Pseudo Linear Multistep."""
    ts = x.new_ones([x.shape[0]])
    model_fn = make_autocast_model_fn(model)
    if not is_reverse:
        steps = torch.cat([steps, steps.new_zeros([1])])
    old_eps = []
    for i in trange(len(steps) - 1, disable=None):
        if len(old_eps) < 3:
            x, eps, pred = prk_step(model_fn, x, steps[i] * ts, steps[i + 1] * ts, extra_args)
        else:
            x, eps, pred = plms_step(model_fn, x, old_eps, steps[i] * ts, steps[i + 1] * ts, extra_args)
            old_eps.pop(0)
        old_eps.append(eps)
        if callback is not None:
            callback({"x": x, "i": i, "t": steps[i], "pred": pred})
    return x


def pie_step(model, x, t_1, t_2, extra_args):
    eps_model_fn = make_eps_model_fn(model)
    eps_1 = eps_model_fn(x, t_1, **extra_args)
    x_1, _ = transfer(x, eps_1, t_1, t_2)
    eps_2 = eps_model_fn(x_1, t_2, **extra_args)
    eps_prime = (eps_1 + eps_2) / 2
    x_new, pred = transfer(x, eps_prime, t_1, t_2)
    return x_new, eps_prime, pred


def plms2_step(model, x, old_eps, t_1, t_2, extra_args):
    eps_model_fn = make_eps_model_fn(model)
    eps = eps_model_fn(x, t_1, **extra_args)
    eps_prime = (3 * eps - old_eps[-1]) / 2
    x_new, _ = transfer(x, eps_prime, t_1, t_2)
    _, pred = transfer(x, eps, t_1, t_2)
    return x_new, eps, pred


@torch.no_grad()
def pie_sample(model, x, steps, extra_args, is_reverse=False, callback=None):
    """Draws samples from a model given starting noise using second-order
    Pseudo Improved Euler."""
    ts = x.new_ones([x.shape[0]])
    model_fn = make_autocast_model_fn(model)
    if not is_reverse:
        steps = torch.cat([steps, steps.new_zeros([1])])
    for i in trange(len(steps) - 1, disable=None):
        x, _, pred = pie_step(model_fn, x, steps[i] * ts, steps[i + 1] * ts, extra_args)
        if callback is not None:
<<<<<<< HEAD
            callback({'x': x, 'i': i, 't': steps[i], 'pred': pred})
=======
            callback({"x": x, "i": i, "t": steps[i], "pred": pred})
>>>>>>> 48468942
    return x


@torch.no_grad()
def plms2_sample(model, x, steps, extra_args, is_reverse=False, callback=None):
    """Draws samples from a model given starting noise using second order
    Pseudo Linear Multistep."""
    ts = x.new_ones([x.shape[0]])
    model_fn = make_autocast_model_fn(model)
    if not is_reverse:
        steps = torch.cat([steps, steps.new_zeros([1])])
    old_eps = []
    for i in trange(len(steps) - 1, disable=None):
        if len(old_eps) < 1:
            x, eps, pred = pie_step(model_fn, x, steps[i] * ts, steps[i + 1] * ts, extra_args)
        else:
            x, eps, pred = plms2_step(model_fn, x, old_eps, steps[i] * ts, steps[i + 1] * ts, extra_args)
            old_eps.pop(0)
        old_eps.append(eps)
        if callback is not None:
<<<<<<< HEAD
            callback({'x': x, 'i': i, 't': steps[i], 'pred': pred})
=======
            callback({"x": x, "i": i, "t": steps[i], "pred": pred})
>>>>>>> 48468942
    return x<|MERGE_RESOLUTION|>--- conflicted
+++ resolved
@@ -257,11 +257,7 @@
     for i in trange(len(steps) - 1, disable=None):
         x, _, pred = pie_step(model_fn, x, steps[i] * ts, steps[i + 1] * ts, extra_args)
         if callback is not None:
-<<<<<<< HEAD
-            callback({'x': x, 'i': i, 't': steps[i], 'pred': pred})
-=======
-            callback({"x": x, "i": i, "t": steps[i], "pred": pred})
->>>>>>> 48468942
+            callback({"x": x, "i": i, "t": steps[i], "pred": pred})
     return x
 
 
@@ -282,9 +278,5 @@
             old_eps.pop(0)
         old_eps.append(eps)
         if callback is not None:
-<<<<<<< HEAD
-            callback({'x': x, 'i': i, 't': steps[i], 'pred': pred})
-=======
-            callback({"x": x, "i": i, "t": steps[i], "pred": pred})
->>>>>>> 48468942
+            callback({"x": x, "i": i, "t": steps[i], "pred": pred})
     return x