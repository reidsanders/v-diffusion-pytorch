--- conflicted
+++ resolved
@@ -39,85 +39,30 @@
 
 
 def main():
-<<<<<<< HEAD
     p = argparse.ArgumentParser(description=__doc__, formatter_class=argparse.ArgumentDefaultsHelpFormatter)
     p.add_argument("prompts", type=str, default=[], nargs="*", help="the text prompts to use")
-    p.add_argument(
-        "--images",
-        type=str,
-        default=[],
-        nargs="*",
-        metavar="IMAGE",
-        help="the image prompts",
-    )
-    p.add_argument(
-        "--batch-size",
-        "-bs",
-        type=int,
-        default=1,
-        help="the number of images per batch",
-    )
+    p.add_argument("--images", type=str, default=[], nargs="*", metavar="IMAGE", help="the image prompts")
+    p.add_argument("--batch-size", "-bs", type=int, default=1, help="the number of images per batch")
     p.add_argument("--checkpoint", type=str, help="the checkpoint to use")
     p.add_argument("--device", type=str, help="the device to use")
-    p.add_argument(
-        "--eta",
-        type=float,
-        default=1.0,
-        help="the amount of noise to add during sampling (0-1)",
-    )
+    p.add_argument("--eta", type=float, default=0.0, help="the amount of noise to add during sampling (0-1)")
     p.add_argument("--init", type=str, help="the init image")
     p.add_argument(
-        "--model",
+        "--method",
         type=str,
-        default="cc12m_1_cfg",
-        choices=["cc12m_1_cfg"],
-        help="the model to use",
+        default="plms",
+        choices=["ddpm", "ddim", "prk", "plms"],
+        help="the sampling method to use",
     )
+    p.add_argument("--model", type=str, default="cc12m_1_cfg", choices=["cc12m_1_cfg"], help="the model to use")
     p.add_argument("-n", type=int, default=1, help="the number of images to sample")
     p.add_argument("--seed", type=int, default=0, help="the random seed")
     p.add_argument("--size", type=int, nargs=2, help="the output image size")
     p.add_argument(
-        "--starting-timestep",
-        "-st",
-        type=float,
-        default=0.9,
-        help="the timestep to start at (used with init images)",
+        "--starting-timestep", "-st", type=float, default=0.9, help="the timestep to start at (used with init images)"
     )
-    p.add_argument("--steps", type=int, default=500, help="the number of timesteps")
+    p.add_argument("--steps", type=int, default=50, help="the number of timesteps")
     p.add_argument("--outdir", type=str, default="./generated-images/", help="Directory to save output files to")
-=======
-    p = argparse.ArgumentParser(description=__doc__,
-                                formatter_class=argparse.ArgumentDefaultsHelpFormatter)
-    p.add_argument('prompts', type=str, default=[], nargs='*',
-                   help='the text prompts to use')
-    p.add_argument('--images', type=str, default=[], nargs='*', metavar='IMAGE',
-                   help='the image prompts')
-    p.add_argument('--batch-size', '-bs', type=int, default=1,
-                   help='the number of images per batch')
-    p.add_argument('--checkpoint', type=str,
-                   help='the checkpoint to use')
-    p.add_argument('--device', type=str,
-                   help='the device to use')
-    p.add_argument('--eta', type=float, default=0.,
-                   help='the amount of noise to add during sampling (0-1)')
-    p.add_argument('--init', type=str,
-                   help='the init image')
-    p.add_argument('--method', type=str, default='plms',
-                   choices=['ddpm', 'ddim', 'prk', 'plms'],
-                   help='the sampling method to use')
-    p.add_argument('--model', type=str, default='cc12m_1_cfg', choices=['cc12m_1_cfg'],
-                   help='the model to use')
-    p.add_argument('-n', type=int, default=1,
-                   help='the number of images to sample')
-    p.add_argument('--seed', type=int, default=0,
-                   help='the random seed')
-    p.add_argument('--size', type=int, nargs=2,
-                   help='the output image size')
-    p.add_argument('--starting-timestep', '-st', type=float, default=0.9,
-                   help='the timestep to start at (used with init images)')
-    p.add_argument('--steps', type=int, default=50,
-                   help='the number of timesteps')
->>>>>>> 7d0bb057
     args = p.parse_args()
 
     if args.device:
@@ -203,13 +148,13 @@
         return v
 
     def run(x, steps):
-        if args.method == 'ddpm':
-            return sampling.sample(cfg_model_fn, x, steps, 1., {})
-        if args.method == 'ddim':
+        if args.method == "ddpm":
+            return sampling.sample(cfg_model_fn, x, steps, 1.0, {})
+        if args.method == "ddim":
             return sampling.sample(cfg_model_fn, x, steps, args.eta, {})
-        if args.method == 'prk':
+        if args.method == "prk":
             return sampling.prk_sample(cfg_model_fn, x, steps, {})
-        if args.method == 'plms':
+        if args.method == "plms":
             return sampling.plms_sample(cfg_model_fn, x, steps, {})
         assert False
 
