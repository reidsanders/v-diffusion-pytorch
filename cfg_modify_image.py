#!/usr/bin/env python3

"""Applies a text prompt to an existing image by finding a latent that would produce it
with the unconditioned DDIM ODE, then integrating the text-conditional DDIM ODE starting
from that latent."""

import argparse
from functools import partial
from pathlib import Path

from PIL import Image
import torch
from torch import nn
from torch.nn import functional as F
from torchvision import transforms
from torchvision.transforms import functional as TF
from tqdm import trange

from CLIP import clip
from diffusion import get_model, get_models, sampling, utils

MODULE_DIR = Path(__file__).resolve().parent


def parse_prompt(prompt, default_weight=3.0):
    if prompt.startswith("http://") or prompt.startswith("https://"):
        vals = prompt.rsplit(":", 2)
        vals = [vals[0] + ":" + vals[1], *vals[2:]]
    else:
        vals = prompt.rsplit(":", 1)
    vals = vals + ["", default_weight][len(vals) :]
    return vals[0], float(vals[1])


def resize_and_center_crop(image, size):
    fac = max(size[0] / image.size[0], size[1] / image.size[1])
    image = image.resize((int(fac * image.size[0]), int(fac * image.size[1])), Image.LANCZOS)
    return TF.center_crop(image, size[::-1])


def main():
<<<<<<< HEAD
    p = argparse.ArgumentParser(description=__doc__, formatter_class=argparse.ArgumentDefaultsHelpFormatter)
    p.add_argument("init", type=str, help="the init image")
    p.add_argument("prompts", type=str, default=[], nargs="*", help="the text prompts to use")
    p.add_argument(
        "--images",
        type=str,
        default=[],
        nargs="*",
        metavar="IMAGE",
        help="the image prompts",
    )
    p.add_argument("--checkpoint", type=str, help="the checkpoint to use")
    p.add_argument("--device", type=str, help="the device to use")
    p.add_argument("--max-timestep", "-mt", type=float, default=1.0, help="the maximum timestep")
    p.add_argument(
        "--model",
        type=str,
        default="cc12m_1_cfg",
        choices=["cc12m_1_cfg"],
        help="the model to use",
    )
    p.add_argument("--output", "-o", type=str, default="out.png", help="the output filename")
    p.add_argument("--size", type=int, nargs=2, help="the output image size")
    p.add_argument("--steps", type=int, default=250, help="the number of timesteps")
=======
    p = argparse.ArgumentParser(description=__doc__,
                                formatter_class=argparse.ArgumentDefaultsHelpFormatter)
    p.add_argument('init', type=str,
                   help='the init image')
    p.add_argument('prompts', type=str, default=[], nargs='*',
                   help='the text prompts to use')
    p.add_argument('--images', type=str, default=[], nargs='*', metavar='IMAGE',
                   help='the image prompts')
    p.add_argument('--checkpoint', type=str,
                   help='the checkpoint to use')
    p.add_argument('--device', type=str,
                   help='the device to use')
    p.add_argument('--max-timestep', '-mt', type=float, default=1.,
                   help='the maximum timestep')
    p.add_argument('--method', type=str, default='plms',
                   choices=['ddim', 'prk', 'plms'],
                   help='the sampling method to use')
    p.add_argument('--model', type=str, default='cc12m_1_cfg', choices=['cc12m_1_cfg'],
                   help='the model to use')
    p.add_argument('--output', '-o', type=str, default='out.png',
                   help='the output filename')
    p.add_argument('--size', type=int, nargs=2,
                   help='the output image size')
    p.add_argument('--steps', type=int, default=50,
                   help='the number of timesteps')
>>>>>>> 7d0bb057
    args = p.parse_args()

    if args.device:
        device = torch.device(args.device)
    else:
        device = torch.device("cuda:0" if torch.cuda.is_available() else "cpu")
    print("Using device:", device)

    model = get_model(args.model)()
    _, side_y, side_x = model.shape
    if args.size:
        side_x, side_y = args.size
    checkpoint = args.checkpoint
    if not checkpoint:
        checkpoint = MODULE_DIR / f"checkpoints/{args.model}.pth"
    model.load_state_dict(torch.load(checkpoint, map_location="cpu"))
    if device.type == "cuda":
        model = model.half()
    model = model.to(device).eval().requires_grad_(False)
    clip_model_name = model.clip_model if hasattr(model, "clip_model") else "ViT-B/16"
    clip_model = clip.load(clip_model_name, jit=False, device=device)[0]
    clip_model.eval().requires_grad_(False)
    normalize = transforms.Normalize(
        mean=[0.48145466, 0.4578275, 0.40821073],
        std=[0.26862954, 0.26130258, 0.27577711],
    )

    init = Image.open(utils.fetch(args.init)).convert("RGB")
    init = resize_and_center_crop(init, (side_x, side_y))
    init = utils.from_pil_image(init).to(device)[None]

    zero_embed = torch.zeros([1, clip_model.visual.output_dim], device=device)
    target_embeds, weights = [zero_embed], []

    for prompt in args.prompts:
        txt, weight = parse_prompt(prompt)
        target_embeds.append(clip_model.encode_text(clip.tokenize(txt).to(device)).float())
        weights.append(weight)

    for prompt in args.images:
        path, weight = parse_prompt(prompt)
        img = Image.open(utils.fetch(path)).convert("RGB")
        clip_size = clip_model.visual.input_resolution
        img = resize_and_center_crop(img, (clip_size, clip_size))
        batch = TF.to_tensor(img)[None].to(device)
        embed = F.normalize(clip_model.encode_image(normalize(batch)).float(), dim=-1)
        target_embeds.append(embed)
        weights.append(weight)

    weights = torch.tensor([1 - sum(weights), *weights], device=device)

    def cfg_model_fn(x, t):
        n = x.shape[0]
        n_conds = len(target_embeds)
        x_in = x.repeat([n_conds, 1, 1, 1])
        t_in = t.repeat([n_conds])
        clip_embed_in = torch.cat([*target_embeds]).repeat_interleave(n, 0)
        vs = model(x_in, t_in, clip_embed_in).view([n_conds, n, *x.shape[1:]])
        v = vs.mul(weights[:, None, None, None, None]).sum(0)
        return v

    def run():
        t = torch.linspace(0, 1, args.steps + 1, device=device)
        steps = utils.get_spliced_ddpm_cosine_schedule(t)
        steps = steps[steps <= args.max_timestep]
<<<<<<< HEAD
        x = sampling.reverse_sample(model, init, steps, {"clip_embed": zero_embed})
        out = sampling.sample(cfg_model_fn, x, steps.flip(0)[:-1], 0, {})
=======
        if args.method == 'ddim':
            x = sampling.reverse_sample(model, init, steps, {'clip_embed': zero_embed})
            out = sampling.sample(cfg_model_fn, x, steps.flip(0)[:-1], 0, {})
        if args.method == 'prk':
            x = sampling.prk_sample(model, init, steps, {'clip_embed': zero_embed}, is_reverse=True)
            out = sampling.prk_sample(cfg_model_fn, x, steps.flip(0)[:-1], {})
        if args.method == 'plms':
            x = sampling.plms_sample(model, init, steps, {'clip_embed': zero_embed}, is_reverse=True)
            out = sampling.plms_sample(cfg_model_fn, x, steps.flip(0)[:-1], {})
>>>>>>> 7d0bb057
        utils.to_pil_image(out[0]).save(args.output)

    try:
        run()
    except KeyboardInterrupt:
        pass


if __name__ == "__main__":
    main()<|MERGE_RESOLUTION|>--- conflicted
+++ resolved
@@ -39,58 +39,20 @@
 
 
 def main():
-<<<<<<< HEAD
     p = argparse.ArgumentParser(description=__doc__, formatter_class=argparse.ArgumentDefaultsHelpFormatter)
     p.add_argument("init", type=str, help="the init image")
     p.add_argument("prompts", type=str, default=[], nargs="*", help="the text prompts to use")
-    p.add_argument(
-        "--images",
-        type=str,
-        default=[],
-        nargs="*",
-        metavar="IMAGE",
-        help="the image prompts",
-    )
+    p.add_argument("--images", type=str, default=[], nargs="*", metavar="IMAGE", help="the image prompts")
     p.add_argument("--checkpoint", type=str, help="the checkpoint to use")
     p.add_argument("--device", type=str, help="the device to use")
     p.add_argument("--max-timestep", "-mt", type=float, default=1.0, help="the maximum timestep")
     p.add_argument(
-        "--model",
-        type=str,
-        default="cc12m_1_cfg",
-        choices=["cc12m_1_cfg"],
-        help="the model to use",
+        "--method", type=str, default="plms", choices=["ddim", "prk", "plms"], help="the sampling method to use"
     )
+    p.add_argument("--model", type=str, default="cc12m_1_cfg", choices=["cc12m_1_cfg"], help="the model to use")
     p.add_argument("--output", "-o", type=str, default="out.png", help="the output filename")
     p.add_argument("--size", type=int, nargs=2, help="the output image size")
-    p.add_argument("--steps", type=int, default=250, help="the number of timesteps")
-=======
-    p = argparse.ArgumentParser(description=__doc__,
-                                formatter_class=argparse.ArgumentDefaultsHelpFormatter)
-    p.add_argument('init', type=str,
-                   help='the init image')
-    p.add_argument('prompts', type=str, default=[], nargs='*',
-                   help='the text prompts to use')
-    p.add_argument('--images', type=str, default=[], nargs='*', metavar='IMAGE',
-                   help='the image prompts')
-    p.add_argument('--checkpoint', type=str,
-                   help='the checkpoint to use')
-    p.add_argument('--device', type=str,
-                   help='the device to use')
-    p.add_argument('--max-timestep', '-mt', type=float, default=1.,
-                   help='the maximum timestep')
-    p.add_argument('--method', type=str, default='plms',
-                   choices=['ddim', 'prk', 'plms'],
-                   help='the sampling method to use')
-    p.add_argument('--model', type=str, default='cc12m_1_cfg', choices=['cc12m_1_cfg'],
-                   help='the model to use')
-    p.add_argument('--output', '-o', type=str, default='out.png',
-                   help='the output filename')
-    p.add_argument('--size', type=int, nargs=2,
-                   help='the output image size')
-    p.add_argument('--steps', type=int, default=50,
-                   help='the number of timesteps')
->>>>>>> 7d0bb057
+    p.add_argument("--steps", type=int, default=50, help="the number of timesteps")
     args = p.parse_args()
 
     if args.device:
@@ -156,20 +118,15 @@
         t = torch.linspace(0, 1, args.steps + 1, device=device)
         steps = utils.get_spliced_ddpm_cosine_schedule(t)
         steps = steps[steps <= args.max_timestep]
-<<<<<<< HEAD
-        x = sampling.reverse_sample(model, init, steps, {"clip_embed": zero_embed})
-        out = sampling.sample(cfg_model_fn, x, steps.flip(0)[:-1], 0, {})
-=======
-        if args.method == 'ddim':
-            x = sampling.reverse_sample(model, init, steps, {'clip_embed': zero_embed})
+        if args.method == "ddim":
+            x = sampling.reverse_sample(model, init, steps, {"clip_embed": zero_embed})
             out = sampling.sample(cfg_model_fn, x, steps.flip(0)[:-1], 0, {})
-        if args.method == 'prk':
-            x = sampling.prk_sample(model, init, steps, {'clip_embed': zero_embed}, is_reverse=True)
+        if args.method == "prk":
+            x = sampling.prk_sample(model, init, steps, {"clip_embed": zero_embed}, is_reverse=True)
             out = sampling.prk_sample(cfg_model_fn, x, steps.flip(0)[:-1], {})
-        if args.method == 'plms':
-            x = sampling.plms_sample(model, init, steps, {'clip_embed': zero_embed}, is_reverse=True)
+        if args.method == "plms":
+            x = sampling.plms_sample(model, init, steps, {"clip_embed": zero_embed}, is_reverse=True)
             out = sampling.plms_sample(cfg_model_fn, x, steps.flip(0)[:-1], {})
->>>>>>> 7d0bb057
         utils.to_pil_image(out[0]).save(args.output)
 
     try:
